--- conflicted
+++ resolved
@@ -129,7 +129,6 @@
 url = "2.5.4"
 
 # Workspace path dependencies for internal crates
-<<<<<<< HEAD
 sedona = { version = "0.3.0", path = "rust/sedona" }
 sedona-adbc = { version = "0.3.0", path = "rust/sedona-adbc" }
 sedona-common = { version = "0.3.0", path = "rust/sedona-common" }
@@ -145,25 +144,7 @@
 sedona-raster-functions = { version = "0.3.0", path = "rust/sedona-raster-functions" }
 sedona-schema = { version = "0.3.0", path = "rust/sedona-schema" }
 sedona-spatial-join = { version = "0.3.0", path = "rust/sedona-spatial-join" }
-# sedona-testing is not published to crates.io, so it uses path-only in individual crates
-=======
-sedona = { version = "0.2.0", path = "rust/sedona" }
-sedona-adbc = { version = "0.2.0", path = "rust/sedona-adbc" }
-sedona-common = { version = "0.2.0", path = "rust/sedona-common" }
-sedona-datasource = { version = "0.2.0", path = "rust/sedona-datasource" }
-sedona-expr = { version = "0.2.0", path = "rust/sedona-expr" }
-sedona-functions = { version = "0.2.0", path = "rust/sedona-functions" }
-sedona-geo = { version = "0.2.0", path = "rust/sedona-geo" }
-sedona-geo-generic-alg = { version = "0.2.0", path = "rust/sedona-geo-generic-alg" }
-sedona-geo-traits-ext = { version = "0.2.0", path = "rust/sedona-geo-traits-ext" }
-sedona-geometry = { version = "0.2.0", path = "rust/sedona-geometry" }
-sedona-geoparquet = { version = "0.2.0", path = "rust/sedona-geoparquet" }
-sedona-raster = { version = "0.2.0", path = "rust/sedona-raster" }
-sedona-raster-functions = { version = "0.2.0", path = "rust/sedona-raster-functions" }
-sedona-schema = { version = "0.2.0", path = "rust/sedona-schema" }
-sedona-spatial-join = { version = "0.2.0", path = "rust/sedona-spatial-join" }
-sedona-testing = { version = "0.2.0", path = "rust/sedona-testing" }
->>>>>>> 1197fefc
+sedona-testing = { version = "0.3.0", path = "rust/sedona-testing" }
 
 # C wrapper crates
 sedona-geoarrow-c = { version = "0.3.0", path = "c/sedona-geoarrow-c" }
