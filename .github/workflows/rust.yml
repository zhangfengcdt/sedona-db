# Licensed to the Apache Software Foundation (ASF) under one
# or more contributor license agreements.  See the NOTICE file
# distributed with this work for additional information
# regarding copyright ownership.  The ASF licenses this file
# to you under the Apache License, Version 2.0 (the
# "License"); you may not use this file except in compliance
# with the License.  You may obtain a copy of the License at
#
#   http://www.apache.org/licenses/LICENSE-2.0
#
# Unless required by applicable law or agreed to in writing,
# software distributed under the License is distributed on an
# "AS IS" BASIS, WITHOUT WARRANTIES OR CONDITIONS OF ANY
# KIND, either express or implied.  See the License for the
# specific language governing permissions and limitations
# under the License.
#
# This workflow compiles CUDA code on GitHub-hosted runners (ubuntu-22.04).
# CUDA compilation (nvcc) works WITHOUT GPU hardware - only needs CUDA toolkit.
# GPU runtime execution requires actual GPU, so tests are commented out.
#
name: rust-gpu

on:
  push:
    branches:
      - main
      - feature/**
    paths:
      - 'c/sedona-libgpuspatial/**'
      - 'rust/sedona-spatial-join-gpu/**'
      - '.github/workflows/rust.yml'

concurrency:
  group: ${{ github.repository }}-${{ github.ref }}-${{ github.workflow }}-rust-gpu
  cancel-in-progress: true

# Set workflow timeout to 90 minutes for CUDA compilation
# Expected: ~45-60 minutes first time, ~10-15 minutes cached
env:
  WORKFLOW_TIMEOUT_MINUTES: 90

permissions:
  contents: read

defaults:
  run:
    shell: bash -l -eo pipefail {0}

jobs:
<<<<<<< HEAD
  rust-gpu-build:
    name: "GPU CUDA Compilation (no GPU runtime/tests)"
    # Using GitHub-hosted runner to compile CUDA code
    # CUDA compilation works without GPU hardware (only needs CUDA toolkit)
    # GPU tests are skipped (no GPU hardware for runtime execution)
    # Using ubuntu-22.04 to match libgpuspatial CI environment
    # TODO: Once GPU runner is ready, enable GPU tests with:
    #   runs-on: [self-hosted, gpu, linux, cuda]
    runs-on: ubuntu-22.04
    timeout-minutes: 60
=======
  rust:
    strategy:
      fail-fast: false
      matrix:
        name: ["clippy", "docs", "test", "build", "fmt"]
>>>>>>> ea4ed976

    env:
      CARGO_INCREMENTAL: 0
      # Disable debug info completely to save disk space
      CARGO_PROFILE_DEV_DEBUG: 0
      CARGO_PROFILE_TEST_DEBUG: 0
      # Limit parallel compilation to reduce memory pressure (GPU compilation is intensive)
      CARGO_BUILD_JOBS: 4
      # CUDA configuration (CUDA 12.4 installs to /usr/local/cuda-12.4)
      CUDA_HOME: /usr/local/cuda-12.4
      # vcpkg for C++ dependencies)
      VCPKG_ROOT: ${{ github.workspace }}/vcpkg
      CMAKE_TOOLCHAIN_FILE: ${{ github.workspace }}/vcpkg/scripts/buildsystems/vcpkg.cmake

    steps:
      - uses: actions/checkout@v6
        with:
          submodules: 'recursive'

      # Clone vcpkg with specific version
      - name: Clone vcpkg
        uses: actions/checkout@v6
        with:
          repository: microsoft/vcpkg
          ref: "2025.06.13"
          path: vcpkg
          fetch-depth: 0

      # Set up environment variables for vcpkg and CUDA
      - name: Bootstrap vcpkg and set environment
        run: |
          cd vcpkg
          ./bootstrap-vcpkg.sh
          cd ..

          echo "VCPKG_ROOT=$VCPKG_ROOT" >> $GITHUB_ENV
          echo "PATH=$VCPKG_ROOT:$PATH" >> $GITHUB_ENV
          echo "CMAKE_TOOLCHAIN_FILE=$CMAKE_TOOLCHAIN_FILE" >> $GITHUB_ENV
          echo "/usr/local/cuda/bin" >> $GITHUB_PATH

      # Free up disk space before build
      - name: Free disk space
        run: |
          # Remove unnecessary packages to free up ~10GB
          sudo apt-get remove -y '^dotnet-.*' '^llvm-.*' 'php.*' '^mongodb-.*' '^mysql-.*' azure-cli google-chrome-stable firefox powershell mono-devel libgl1-mesa-dri || true
          sudo apt-get autoremove -y
          sudo apt-get clean

          # Remove large directories
          sudo rm -rf /usr/share/dotnet /usr/local/lib/android /opt/ghc /opt/hostedtoolcache/CodeQL || true

      # Install system dependencies including CUDA toolkit for compilation
      - name: Install system dependencies
        run: |
          sudo apt-get update

          # Install transport tools for Kitware CMake (needed for newer CMake)
          sudo apt-get install -y apt-transport-https ca-certificates gnupg software-properties-common wget

          # Add Kitware repository for CMake
          wget -qO - https://apt.kitware.com/keys/kitware-archive-latest.asc | sudo apt-key add -
          sudo apt-add-repository 'deb https://apt.kitware.com/ubuntu/ jammy main'
          sudo apt-get update

          # Install build tools
          sudo apt-get install -y build-essential pkg-config cmake flex bison

          # Install libclang for bindgen (Rust FFI binding generator)
          sudo apt-get install -y libclang-dev

          # Verify compiler and CMake versions
          gcc --version
          g++ --version
          cmake --version

          # Install GEOS for spatial operations
          sudo apt-get install -y libgeos-dev libzstd-dev

          # Install CUDA toolkit for compilation (nvcc)
          # Note: CUDA compilation works without GPU hardware
          # GPU runtime tests still require actual GPU
          # CUDA 12.4 supports GCC 11 (default on Ubuntu 22.04)
          if ! command -v nvcc &> /dev/null; then
            echo "Installing CUDA 12.4 toolkit for compilation..."

            # Add NVIDIA CUDA repository
            wget https://developer.download.nvidia.com/compute/cuda/repos/ubuntu2204/x86_64/cuda-keyring_1.1-1_all.deb
            sudo dpkg -i cuda-keyring_1.1-1_all.deb
            sudo apt-get update

            # Remove any existing CUDA toolkit
            sudo apt purge cuda-toolkit* -y || true

            # Install CUDA 12.4 specifically
            sudo apt-get install -y cuda-toolkit-12-4

            # Set CUDA path
            echo "/usr/local/cuda-12.4/bin" >> $GITHUB_PATH

            nvcc --version
          else
            echo "CUDA toolkit already installed: $(nvcc --version)"
          fi

      # Cache vcpkg installed packages (expensive to rebuild)
      - name: Cache vcpkg binaries
        id: cache-vcpkg
        uses: actions/cache@v5
        with:
<<<<<<< HEAD
          path: ${{ github.workspace }}/vcpkg_installed
          # Increment version suffix to force rebuild
          key: vcpkg-installed-${{ runner.os }}-${{ runner.arch }}-1
=======
          path: vcpkg/packages
          # Bump the number at the end of this line to force a new dependency build
          key: vcpkg-installed-${{ runner.os }}-${{ runner.arch }}-${{ env.VCPKG_REF }}-2
>>>>>>> ea4ed976

      # Install vcpkg dependencies from vcpkg.json manifest
      - name: Install vcpkg dependencies
        if: steps.cache-vcpkg.outputs.cache-hit != 'true'
        run: |
          echo "Installing vcpkg dependencies from vcpkg.json..."
          echo "Manifest: c/sedona-libgpuspatial/libgpuspatial/vcpkg.json"
          echo "Dependencies: nlohmann-json, gflags, gtest, zstd, arrow[s3]"
          # Use --x-manifest-root to specify the directory with vcpkg.json
          ./vcpkg/vcpkg install --x-manifest-root=c/sedona-libgpuspatial/libgpuspatial

      - name: Setup Rust toolchain
        run: |
          rustup toolchain install stable --no-self-update
          rustup default stable
<<<<<<< HEAD
          cargo --version
          rustc --version
=======

      - uses: Swatinem/rust-cache@v2
        with:
          # Update this key to force a new cache
          prefix-key: "rust-${{ matrix.name }}-v4"
>>>>>>> ea4ed976

      - uses: Swatinem/rust-cache@v2
        with:
          prefix-key: "rust-gpu-v3"
          # Cache key includes GPU packages and vcpkg config
          key: "${{ runner.os }}-${{ hashFiles('c/sedona-libgpuspatial/**', 'vcpkg.json') }}"

      # Build WITH GPU feature to compile CUDA code
      # CUDA compilation (nvcc) works without GPU hardware
      # Only GPU runtime execution requires actual GPU
      - name: Build libgpuspatial (with CUDA compilation)
        run: |
          echo "=== Building libgpuspatial WITH GPU feature ==="
          echo "Compiling CUDA code using nvcc (no GPU hardware needed for compilation)"
          echo "Note: First build with CUDA takes 45-60 minutes (CMake + CUDA compilation)"
          echo "Subsequent builds: 10-15 minutes (cached)"
          echo ""
          echo "Build started at: $(date)"
          # Build library only (skip tests - they require CUDA driver which isn't available)
          # --lib builds only the library, not test binaries
          cargo build --locked --package sedona-libgpuspatial --lib --features gpu --verbose

      - name: Build GPU spatial join (with GPU feature)
        run: |
          echo "=== Building GPU spatial join package WITH GPU feature ==="
          echo "Building Rust GPU spatial join (depends on libgpuspatial)"
          echo ""
          # Build library only (skip tests - they require CUDA driver)
          cargo build --locked --package sedona-spatial-join-gpu --lib --features gpu --verbose

      - name: Build entire workspace with GPU features
        run: |
<<<<<<< HEAD
          echo "=== Building entire SedonaDB workspace WITH GPU features ==="
          echo "Verifying GPU packages integrate with rest of codebase"
          echo ""
          # Build entire workspace with GPU features enabled
          # Exclude sedonadb (Python extension, requires maturin)
          # Exclude sedona-s2geography (has GCC 11 compatibility issues, unrelated to GPU)
          # Build libs only (skip tests - they require CUDA driver)
          cargo build --workspace --exclude sedonadb --exclude sedona-s2geography --lib --features gpu --verbose

      # GPU tests commented out - no GPU hardware on GitHub runners
      # Uncomment these when running on self-hosted GPU runner

      # - name: Test libgpuspatial
      #   run: |
      #     echo "Running libgpuspatial tests with GPU..."
      #     cargo test --package sedona-libgpuspatial --features gpu -- --nocapture

      # - name: Test GPU spatial join (structure tests)
      #   run: |
      #     echo "Running structure tests (don't require GPU execution)..."
      #     cargo test --package sedona-spatial-join-gpu --features gpu

      # - name: Test GPU functional tests (require GPU)
      #   run: |
      #     echo "Running GPU functional tests (require actual GPU)..."
      #     cargo test --package sedona-spatial-join-gpu --features gpu -- --ignored --nocapture
=======
          # Generate docs with reduced parallelism to avoid memory issues
          cargo doc --workspace --all-features -j 2

      - name: Format
        if: matrix.name == 'fmt'
        run: cargo fmt --all -- --check
>>>>>>> ea4ed976
<|MERGE_RESOLUTION|>--- conflicted
+++ resolved
@@ -14,31 +14,25 @@
 # KIND, either express or implied.  See the License for the
 # specific language governing permissions and limitations
 # under the License.
-#
-# This workflow compiles CUDA code on GitHub-hosted runners (ubuntu-22.04).
-# CUDA compilation (nvcc) works WITHOUT GPU hardware - only needs CUDA toolkit.
-# GPU runtime execution requires actual GPU, so tests are commented out.
-#
-name: rust-gpu
+name: rust
 
 on:
+  pull_request:
+    branches:
+      - main
+    paths:
+      - 'Cargo.toml'
+      - 'Cargo.lock'
+      - '.github/workflows/rust.yml'
+      - 'rust/**'
+      - 'c/**'
   push:
     branches:
       - main
-      - feature/**
-    paths:
-      - 'c/sedona-libgpuspatial/**'
-      - 'rust/sedona-spatial-join-gpu/**'
-      - '.github/workflows/rust.yml'
 
 concurrency:
-  group: ${{ github.repository }}-${{ github.ref }}-${{ github.workflow }}-rust-gpu
+  group: ${{ github.repository }}-${{ github.ref }}-${{ github.workflow }}-rust
   cancel-in-progress: true
-
-# Set workflow timeout to 90 minutes for CUDA compilation
-# Expected: ~45-60 minutes first time, ~10-15 minutes cached
-env:
-  WORKFLOW_TIMEOUT_MINUTES: 90
 
 permissions:
   contents: read
@@ -47,55 +41,42 @@
   run:
     shell: bash -l -eo pipefail {0}
 
+env:
+  # At GEOS updated to 3.14.0
+  VCPKG_REF: 5a01de756c28279ddfdd2b061d1c75710a6255fa
+
 jobs:
-<<<<<<< HEAD
-  rust-gpu-build:
-    name: "GPU CUDA Compilation (no GPU runtime/tests)"
-    # Using GitHub-hosted runner to compile CUDA code
-    # CUDA compilation works without GPU hardware (only needs CUDA toolkit)
-    # GPU tests are skipped (no GPU hardware for runtime execution)
-    # Using ubuntu-22.04 to match libgpuspatial CI environment
-    # TODO: Once GPU runner is ready, enable GPU tests with:
-    #   runs-on: [self-hosted, gpu, linux, cuda]
-    runs-on: ubuntu-22.04
-    timeout-minutes: 60
-=======
   rust:
     strategy:
       fail-fast: false
       matrix:
         name: ["clippy", "docs", "test", "build", "fmt"]
->>>>>>> ea4ed976
 
+    name: "${{ matrix.name }}"
+    runs-on: ubuntu-latest
     env:
       CARGO_INCREMENTAL: 0
-      # Disable debug info completely to save disk space
-      CARGO_PROFILE_DEV_DEBUG: 0
-      CARGO_PROFILE_TEST_DEBUG: 0
-      # Limit parallel compilation to reduce memory pressure (GPU compilation is intensive)
-      CARGO_BUILD_JOBS: 4
-      # CUDA configuration (CUDA 12.4 installs to /usr/local/cuda-12.4)
-      CUDA_HOME: /usr/local/cuda-12.4
-      # vcpkg for C++ dependencies)
-      VCPKG_ROOT: ${{ github.workspace }}/vcpkg
-      CMAKE_TOOLCHAIN_FILE: ${{ github.workspace }}/vcpkg/scripts/buildsystems/vcpkg.cmake
-
+      # Reduce debug info to save disk space
+      CARGO_PROFILE_DEV_DEBUG: 1
+      CARGO_PROFILE_TEST_DEBUG: 1
+      # Limit parallel compilation to reduce memory pressure
+      CARGO_BUILD_JOBS: 2
     steps:
       - uses: actions/checkout@v6
         with:
-          submodules: 'recursive'
+          submodules: 'true'
 
-      # Clone vcpkg with specific version
       - name: Clone vcpkg
         uses: actions/checkout@v6
         with:
           repository: microsoft/vcpkg
-          ref: "2025.06.13"
+          ref: ${{ env.VCPKG_REF }}
           path: vcpkg
-          fetch-depth: 0
 
-      # Set up environment variables for vcpkg and CUDA
-      - name: Bootstrap vcpkg and set environment
+      - name: Set up environment variables and bootstrap vcpkg
+        env:
+          VCPKG_ROOT: ${{ github.workspace }}/vcpkg
+          CMAKE_TOOLCHAIN_FILE: ${{ github.workspace }}/vcpkg/scripts/buildsystems/vcpkg.cmake
         run: |
           cd vcpkg
           ./bootstrap-vcpkg.sh
@@ -104,175 +85,95 @@
           echo "VCPKG_ROOT=$VCPKG_ROOT" >> $GITHUB_ENV
           echo "PATH=$VCPKG_ROOT:$PATH" >> $GITHUB_ENV
           echo "CMAKE_TOOLCHAIN_FILE=$CMAKE_TOOLCHAIN_FILE" >> $GITHUB_ENV
-          echo "/usr/local/cuda/bin" >> $GITHUB_PATH
 
-      # Free up disk space before build
-      - name: Free disk space
-        run: |
-          # Remove unnecessary packages to free up ~10GB
-          sudo apt-get remove -y '^dotnet-.*' '^llvm-.*' 'php.*' '^mongodb-.*' '^mysql-.*' azure-cli google-chrome-stable firefox powershell mono-devel libgl1-mesa-dri || true
-          sudo apt-get autoremove -y
-          sudo apt-get clean
-
-          # Remove large directories
-          sudo rm -rf /usr/share/dotnet /usr/local/lib/android /opt/ghc /opt/hostedtoolcache/CodeQL || true
-
-      # Install system dependencies including CUDA toolkit for compilation
-      - name: Install system dependencies
-        run: |
-          sudo apt-get update
-
-          # Install transport tools for Kitware CMake (needed for newer CMake)
-          sudo apt-get install -y apt-transport-https ca-certificates gnupg software-properties-common wget
-
-          # Add Kitware repository for CMake
-          wget -qO - https://apt.kitware.com/keys/kitware-archive-latest.asc | sudo apt-key add -
-          sudo apt-add-repository 'deb https://apt.kitware.com/ubuntu/ jammy main'
-          sudo apt-get update
-
-          # Install build tools
-          sudo apt-get install -y build-essential pkg-config cmake flex bison
-
-          # Install libclang for bindgen (Rust FFI binding generator)
-          sudo apt-get install -y libclang-dev
-
-          # Verify compiler and CMake versions
-          gcc --version
-          g++ --version
-          cmake --version
-
-          # Install GEOS for spatial operations
-          sudo apt-get install -y libgeos-dev libzstd-dev
-
-          # Install CUDA toolkit for compilation (nvcc)
-          # Note: CUDA compilation works without GPU hardware
-          # GPU runtime tests still require actual GPU
-          # CUDA 12.4 supports GCC 11 (default on Ubuntu 22.04)
-          if ! command -v nvcc &> /dev/null; then
-            echo "Installing CUDA 12.4 toolkit for compilation..."
-
-            # Add NVIDIA CUDA repository
-            wget https://developer.download.nvidia.com/compute/cuda/repos/ubuntu2204/x86_64/cuda-keyring_1.1-1_all.deb
-            sudo dpkg -i cuda-keyring_1.1-1_all.deb
-            sudo apt-get update
-
-            # Remove any existing CUDA toolkit
-            sudo apt purge cuda-toolkit* -y || true
-
-            # Install CUDA 12.4 specifically
-            sudo apt-get install -y cuda-toolkit-12-4
-
-            # Set CUDA path
-            echo "/usr/local/cuda-12.4/bin" >> $GITHUB_PATH
-
-            nvcc --version
-          else
-            echo "CUDA toolkit already installed: $(nvcc --version)"
-          fi
-
-      # Cache vcpkg installed packages (expensive to rebuild)
       - name: Cache vcpkg binaries
         id: cache-vcpkg
         uses: actions/cache@v5
         with:
-<<<<<<< HEAD
-          path: ${{ github.workspace }}/vcpkg_installed
-          # Increment version suffix to force rebuild
-          key: vcpkg-installed-${{ runner.os }}-${{ runner.arch }}-1
-=======
           path: vcpkg/packages
           # Bump the number at the end of this line to force a new dependency build
           key: vcpkg-installed-${{ runner.os }}-${{ runner.arch }}-${{ env.VCPKG_REF }}-2
->>>>>>> ea4ed976
 
-      # Install vcpkg dependencies from vcpkg.json manifest
       - name: Install vcpkg dependencies
         if: steps.cache-vcpkg.outputs.cache-hit != 'true'
         run: |
-          echo "Installing vcpkg dependencies from vcpkg.json..."
-          echo "Manifest: c/sedona-libgpuspatial/libgpuspatial/vcpkg.json"
-          echo "Dependencies: nlohmann-json, gflags, gtest, zstd, arrow[s3]"
-          # Use --x-manifest-root to specify the directory with vcpkg.json
-          ./vcpkg/vcpkg install --x-manifest-root=c/sedona-libgpuspatial/libgpuspatial
+          ./vcpkg/vcpkg install abseil openssl
+          # Clean up vcpkg buildtrees and downloads to save space
+          rm -rf vcpkg/buildtrees
+          rm -rf vcpkg/downloads
 
-      - name: Setup Rust toolchain
+      - name: Use stable Rust
+        id: rust
         run: |
           rustup toolchain install stable --no-self-update
           rustup default stable
-<<<<<<< HEAD
-          cargo --version
-          rustc --version
-=======
 
       - uses: Swatinem/rust-cache@v2
         with:
           # Update this key to force a new cache
           prefix-key: "rust-${{ matrix.name }}-v4"
->>>>>>> ea4ed976
 
-      - uses: Swatinem/rust-cache@v2
+      - name: Free Disk Space (Ubuntu)
+        uses: jlumbroso/free-disk-space@main
         with:
-          prefix-key: "rust-gpu-v3"
-          # Cache key includes GPU packages and vcpkg config
-          key: "${{ runner.os }}-${{ hashFiles('c/sedona-libgpuspatial/**', 'vcpkg.json') }}"
+          # Free up space by removing tools we don't need
+          tool-cache: false  # Keep tool cache as we need build tools
+          android: true      # Remove Android SDK (not needed)
+          dotnet: true       # Remove .NET runtime (not needed)
+          haskell: true      # Remove Haskell toolchain (not needed)
+          large-packages: false  # Keep essential packages including build-essential
+          swap-storage: true     # Remove swap file to free space
+          docker-images: true    # Remove docker images (not needed)
 
-      # Build WITH GPU feature to compile CUDA code
-      # CUDA compilation (nvcc) works without GPU hardware
-      # Only GPU runtime execution requires actual GPU
-      - name: Build libgpuspatial (with CUDA compilation)
+      - name: Install dependencies
+        shell: bash
         run: |
-          echo "=== Building libgpuspatial WITH GPU feature ==="
-          echo "Compiling CUDA code using nvcc (no GPU hardware needed for compilation)"
-          echo "Note: First build with CUDA takes 45-60 minutes (CMake + CUDA compilation)"
-          echo "Subsequent builds: 10-15 minutes (cached)"
-          echo ""
-          echo "Build started at: $(date)"
-          # Build library only (skip tests - they require CUDA driver which isn't available)
-          # --lib builds only the library, not test binaries
-          cargo build --locked --package sedona-libgpuspatial --lib --features gpu --verbose
+          sudo apt-get update && sudo apt-get install -y libgeos-dev
 
-      - name: Build GPU spatial join (with GPU feature)
+      - name: Build
+        if: matrix.name == 'build'
         run: |
-          echo "=== Building GPU spatial join package WITH GPU feature ==="
-          echo "Building Rust GPU spatial join (depends on libgpuspatial)"
-          echo ""
-          # Build library only (skip tests - they require CUDA driver)
-          cargo build --locked --package sedona-spatial-join-gpu --lib --features gpu --verbose
+          cargo build --workspace --all-targets --all-features
+          # Clean up build artifacts aggressively
+          rm -rf target/debug/deps
+          rm -rf target/debug/incremental
+          rm -rf target/debug/build
 
-      - name: Build entire workspace with GPU features
+      - name: Clippy
+        if: matrix.name == 'clippy'
         run: |
-<<<<<<< HEAD
-          echo "=== Building entire SedonaDB workspace WITH GPU features ==="
-          echo "Verifying GPU packages integrate with rest of codebase"
-          echo ""
-          # Build entire workspace with GPU features enabled
-          # Exclude sedonadb (Python extension, requires maturin)
-          # Exclude sedona-s2geography (has GCC 11 compatibility issues, unrelated to GPU)
-          # Build libs only (skip tests - they require CUDA driver)
-          cargo build --workspace --exclude sedonadb --exclude sedona-s2geography --lib --features gpu --verbose
+          cargo clippy --workspace --all-targets --all-features -- -Dwarnings
+          # Clean up clippy artifacts aggressively
+          rm -rf target/debug/deps
+          rm -rf target/debug/incremental
+          rm -rf target/debug/build
 
-      # GPU tests commented out - no GPU hardware on GitHub runners
-      # Uncomment these when running on self-hosted GPU runner
+      - name: Test
+        if: matrix.name == 'test'
+        run: |
+          cargo test --workspace --all-targets --all-features
+          # Clean up intermediate build artifacts to free disk space aggressively
+          cargo clean -p sedona-s2geography
+          rm -rf target/debug/deps
+          rm -rf target/debug/incremental
+          rm -rf target/debug/build
+          # Also clean target/.rustc_info.json and other cache files
+          find target/debug -name "*.rlib" -delete
+          find target/debug -name "*.rmeta" -delete
 
-      # - name: Test libgpuspatial
-      #   run: |
-      #     echo "Running libgpuspatial tests with GPU..."
-      #     cargo test --package sedona-libgpuspatial --features gpu -- --nocapture
+      - name: Doctests
+        if: matrix.name == 'test'
+        run: |
+          cargo test --workspace --doc --all-features
+          # Clean up after doctests
+          cargo clean
 
-      # - name: Test GPU spatial join (structure tests)
-      #   run: |
-      #     echo "Running structure tests (don't require GPU execution)..."
-      #     cargo test --package sedona-spatial-join-gpu --features gpu
-
-      # - name: Test GPU functional tests (require GPU)
-      #   run: |
-      #     echo "Running GPU functional tests (require actual GPU)..."
-      #     cargo test --package sedona-spatial-join-gpu --features gpu -- --ignored --nocapture
-=======
+      - name: Check docs
+        if: matrix.name == 'docs'
+        run: |
           # Generate docs with reduced parallelism to avoid memory issues
           cargo doc --workspace --all-features -j 2
 
       - name: Format
         if: matrix.name == 'fmt'
-        run: cargo fmt --all -- --check
->>>>>>> ea4ed976
+        run: cargo fmt --all -- --check